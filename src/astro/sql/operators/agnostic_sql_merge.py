"""
Copyright Astronomer, Inc.

Licensed under the Apache License, Version 2.0 (the "License");
you may not use this file except in compliance with the License.
You may obtain a copy of the License at

    http://www.apache.org/licenses/LICENSE-2.0

Unless required by applicable law or agreed to in writing, software
distributed under the License is distributed on an "AS IS" BASIS,
WITHOUT WARRANTIES OR CONDITIONS OF ANY KIND, either express or implied.
See the License for the specific language governing permissions and
limitations under the License.
"""

from typing import Dict, Union

from airflow.exceptions import AirflowException
from airflow.hooks.base import BaseHook

from astro.sql.operators.sql_decorator import SqlDecoratoratedOperator
from astro.sql.table import Table, TempTable
from astro.utils.postgres_merge_func import postgres_merge_func
from astro.utils.snowflake_merge_func import snowflake_merge_func
from astro.utils.task_id_helper import get_unique_task_id


class SqlMergeOperator(SqlDecoratoratedOperator):
    template_fields = ("target_table", "merge_table")

    def __init__(
        self,
        target_table: Table,
        merge_table: Table,
        merge_keys,
        target_columns,
        merge_columns,
        conflict_strategy,
        **kwargs,
    ):
        self.target_table = target_table
        self.merge_table = merge_table
        self.merge_keys = merge_keys
        self.target_columns = target_columns
        self.merge_columns = merge_columns
        self.conflict_strategy = conflict_strategy
        task_id = get_unique_task_id("merge_table")

        def null_function():
            pass

        super().__init__(
            raw_sql=True,
            parameters={},
            task_id=kwargs.get("task_id") or task_id,
            op_args=(),
            python_callable=null_function,
            database=self.target_table.database,
            conn_id=self.target_table.conn_id,
            schema=self.target_table.schema,
            **kwargs,
        )

    def execute(self, context: Dict):
<<<<<<< HEAD
        conn_type = BaseHook.get_connection(self.conn_id).conn_type  # type: ignore
=======
        # self.conn_id = self.target_table.conn_id
        conn_type = BaseHook.get_connection(self.conn_id).conn_type
>>>>>>> f7cc8a54
        if conn_type == "postgres":
            self.sql = postgres_merge_func(
                target_table=self.target_table,
                merge_table=self.merge_table,
                merge_keys=self.merge_keys,
                target_columns=self.target_columns,
                merge_columns=self.merge_columns,
                conflict_strategy=self.conflict_strategy,
                conn_id=self.conn_id,
            )
        elif conn_type == "snowflake":
            self.sql, self.parameters = snowflake_merge_func(
                target_table=self.target_table,
                merge_table=self.merge_table,
                merge_keys=self.merge_keys,
                target_columns=self.target_columns,
                merge_columns=self.merge_columns,
                conflict_strategy=self.conflict_strategy,
            )
        else:
            raise AirflowException(f"please give a postgres conn id")

        super().execute(context)<|MERGE_RESOLUTION|>--- conflicted
+++ resolved
@@ -63,12 +63,7 @@
         )
 
     def execute(self, context: Dict):
-<<<<<<< HEAD
         conn_type = BaseHook.get_connection(self.conn_id).conn_type  # type: ignore
-=======
-        # self.conn_id = self.target_table.conn_id
-        conn_type = BaseHook.get_connection(self.conn_id).conn_type
->>>>>>> f7cc8a54
         if conn_type == "postgres":
             self.sql = postgres_merge_func(
                 target_table=self.target_table,
