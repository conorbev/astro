--- conflicted
+++ resolved
@@ -21,13 +21,10 @@
 import boto3
 import pandas as pd
 from airflow.hooks.base import BaseHook
-<<<<<<< HEAD
-from airflow.models import BaseOperator, DagRun, TaskInstance
+
+from airflow.models import BaseOperator
 from google.cloud.storage import Client
 from smart_open import open
-=======
-from airflow.models import BaseOperator
->>>>>>> 07943bba
 
 from astro.sql.table import Table, TempTable, create_table_name
 from astro.utils.load_dataframe import move_dataframe_to_sql
